module github.com/nginx/agent/v2

go 1.19

require (
	github.com/alvaroloes/enumer v1.1.2
	github.com/cenkalti/backoff/v4 v4.2.0 // indirect
	github.com/fsnotify/fsnotify v1.6.0
	github.com/gogo/protobuf v1.3.2
	github.com/golang/mock v1.6.0
	github.com/golang/protobuf v1.5.2
	github.com/google/go-cmp v0.5.9
	github.com/google/uuid v1.3.0
	github.com/klauspost/cpuid/v2 v2.1.0
	github.com/maxbrunsfeld/counterfeiter/v6 v6.6.1
	github.com/mitchellh/mapstructure v1.5.0
	github.com/mwitkow/go-proto-validators v0.3.2
	github.com/nginxinc/nginx-plus-go-client v0.10.0
	github.com/nginxinc/nginx-prometheus-exporter v0.10.0
	github.com/nxadm/tail v1.4.8
	github.com/orcaman/concurrent-map v1.0.0
	github.com/shirou/gopsutil v3.21.11+incompatible
	github.com/shirou/gopsutil/v3 v3.22.7
	github.com/sirupsen/logrus v1.9.0
	github.com/spf13/cobra v1.6.1
	github.com/spf13/pflag v1.0.5
	github.com/spf13/viper v1.15.0
	github.com/stretchr/testify v1.8.2
	github.com/trivago/grok v1.0.0
	github.com/vardius/message-bus v1.1.5
	go.uber.org/atomic v1.10.0
	golang.org/x/sync v0.1.0
	google.golang.org/grpc v1.52.0
	google.golang.org/grpc/cmd/protoc-gen-go-grpc v1.3.0
	google.golang.org/protobuf v1.28.2-0.20230222093303-bc1253ad3743 // indirect
	gopkg.in/mcuadros/go-syslog.v2 v2.3.0
	gopkg.in/yaml.v3 v3.0.1
)

require (
	github.com/bufbuild/buf v1.15.0
	github.com/evilmartians/lefthook v1.3.3
	github.com/go-resty/resty/v2 v2.7.0
	github.com/go-swagger/go-swagger v0.30.4
	github.com/goreleaser/nfpm/v2 v2.26.0
	github.com/nginx/agent/sdk/v2 v2.0.0-00010101000000-000000000000
	github.com/prometheus/client_golang v1.13.0
	github.com/pseudomuto/protoc-gen-doc v1.5.1
	github.com/rs/cors v1.8.3
	golang.org/x/sys v0.4.0
	gopkg.in/yaml.v2 v2.4.0
)

require (
	github.com/AlekSi/pointer v1.2.0 // indirect
	github.com/Azure/go-ansiterm v0.0.0-20230124172434-306776ec8161 // indirect
	github.com/MakeNowJust/heredoc v1.0.0 // indirect
	github.com/Masterminds/goutils v1.1.1 // indirect
	github.com/Masterminds/semver v1.5.0 // indirect
	github.com/Masterminds/semver/v3 v3.2.0 // indirect
	github.com/Masterminds/sprig v2.22.0+incompatible // indirect
	github.com/Masterminds/sprig/v3 v3.2.3 // indirect
	github.com/Microsoft/go-winio v0.6.0 // indirect
	github.com/ProtonMail/go-crypto v0.0.0-20210512092938-c05353c2d58c // indirect
	github.com/asaskevich/govalidator v0.0.0-20210307081110-f21760c49a8d // indirect
	github.com/beorn7/perks v1.0.1 // indirect
	github.com/blakesmith/ar v0.0.0-20190502131153-809d4375e1fb // indirect
	github.com/briandowns/spinner v1.21.0 // indirect
	github.com/bufbuild/connect-go v1.5.2 // indirect
	github.com/bufbuild/protocompile v0.2.1-0.20230123224550-da57cd758c2f // indirect
	github.com/cavaliergopher/cpio v1.0.1 // indirect
	github.com/cespare/xxhash/v2 v2.1.2 // indirect
	github.com/charmbracelet/lipgloss v0.6.0 // indirect
	github.com/cpuguy83/go-md2man/v2 v2.0.2 // indirect
	github.com/creack/pty v1.1.18 // indirect
	github.com/davecgh/go-spew v1.1.1 // indirect
	github.com/docker/cli v23.0.1+incompatible // indirect
	github.com/docker/distribution v2.8.1+incompatible // indirect
	github.com/docker/docker v23.0.1+incompatible // indirect
	github.com/docker/docker-credential-helpers v0.7.0 // indirect
	github.com/docker/go-connections v0.4.0 // indirect
	github.com/docker/go-units v0.5.0 // indirect
	github.com/emirpasic/gods v1.12.0 // indirect
	github.com/envoyproxy/protoc-gen-validate v0.3.0-java // indirect
	github.com/fatih/color v1.14.1 // indirect
	github.com/felixge/fgprof v0.9.3 // indirect
	github.com/felixge/httpsnoop v1.0.3 // indirect
	github.com/go-chi/chi/v5 v5.0.8 // indirect
	github.com/go-git/gcfg v1.5.0 // indirect
	github.com/go-git/go-billy/v5 v5.3.1 // indirect
	github.com/go-git/go-git/v5 v5.2.0 // indirect
	github.com/go-logr/logr v1.2.3 // indirect
	github.com/go-logr/stdr v1.2.2 // indirect
	github.com/go-ole/go-ole v1.2.6 // indirect
	github.com/go-openapi/analysis v0.21.4 // indirect
	github.com/go-openapi/errors v0.20.3 // indirect
	github.com/go-openapi/inflect v0.19.0 // indirect
	github.com/go-openapi/jsonpointer v0.19.5 // indirect
	github.com/go-openapi/jsonreference v0.20.0 // indirect
	github.com/go-openapi/loads v0.21.2 // indirect
	github.com/go-openapi/runtime v0.25.0 // indirect
	github.com/go-openapi/spec v0.20.8 // indirect
	github.com/go-openapi/strfmt v0.21.3 // indirect
	github.com/go-openapi/swag v0.22.3 // indirect
	github.com/go-openapi/validate v0.22.0 // indirect
	github.com/gobwas/glob v0.2.3 // indirect
	github.com/gofrs/flock v0.8.1 // indirect
	github.com/gofrs/uuid v4.4.0+incompatible // indirect
	github.com/google/go-containerregistry v0.13.0 // indirect
	github.com/google/pprof v0.0.0-20230207041349-798e818bf904 // indirect
	github.com/goreleaser/chglog v0.4.1 // indirect
	github.com/goreleaser/fileglob v1.3.0 // indirect
	github.com/gorilla/handlers v1.5.1 // indirect
	github.com/grpc-ecosystem/go-grpc-middleware v1.3.0 // indirect
	github.com/hashicorp/hcl v1.0.0 // indirect
	github.com/huandu/xstrings v1.3.3 // indirect
	github.com/iancoleman/orderedmap v0.0.0-20190318233801-ac98e3ecb4b0 // indirect
	github.com/imdario/mergo v0.3.13 // indirect
	github.com/inconshreveable/mousetrap v1.1.0 // indirect
	github.com/invopop/jsonschema v0.7.0 // indirect
	github.com/jbenet/go-context v0.0.0-20150711004518-d14ea06fba99 // indirect
	github.com/jdxcode/netrc v0.0.0-20221124155335-4616370d1a84 // indirect
	github.com/jessevdk/go-flags v1.5.0 // indirect
	github.com/josharian/intern v1.0.0 // indirect
	github.com/kevinburke/ssh_config v1.1.0 // indirect
	github.com/klauspost/compress v1.16.0 // indirect
	github.com/klauspost/pgzip v1.2.5 // indirect
	github.com/kr/pretty v0.3.1 // indirect
	github.com/kr/text v0.2.0 // indirect
	github.com/lucasb-eyer/go-colorful v1.2.0 // indirect
	github.com/lufia/plan9stats v0.0.0-20220517141722-cf486979b281 // indirect
	github.com/magiconair/properties v1.8.7 // indirect
	github.com/mailru/easyjson v0.7.7 // indirect
	github.com/mattn/go-colorable v0.1.13 // indirect
	github.com/mattn/go-isatty v0.0.17 // indirect
	github.com/mattn/go-runewidth v0.0.14 // indirect
	github.com/matttproud/golang_protobuf_extensions v1.0.4 // indirect
	github.com/mitchellh/copystructure v1.2.0 // indirect
	github.com/mitchellh/go-homedir v1.1.0 // indirect
	github.com/mitchellh/reflectwalk v1.0.2 // indirect
	github.com/moby/term v0.0.0-20221205130635-1aeaba878587 // indirect
	github.com/morikuni/aec v1.0.0 // indirect
	github.com/muesli/mango v0.1.0 // indirect
	github.com/muesli/mango-cobra v1.2.0 // indirect
	github.com/muesli/mango-pflag v0.1.0 // indirect
	github.com/muesli/reflow v0.2.1-0.20210115123740-9e1d0d53df68 // indirect
	github.com/muesli/roff v0.1.0 // indirect
	github.com/muesli/termenv v0.11.1-0.20220204035834-5ac8409525e0 // indirect
	github.com/nginxinc/nginx-go-crossplane v0.4.1 // indirect
	github.com/oklog/ulid v1.3.1 // indirect
	github.com/opencontainers/go-digest v1.0.0 // indirect
	github.com/opencontainers/image-spec v1.1.0-rc2 // indirect
	github.com/pascaldekloe/name v1.0.1 // indirect
	github.com/pelletier/go-toml/v2 v2.0.6 // indirect
	github.com/pkg/browser v0.0.0-20210911075715-681adbf594b8 // indirect
	github.com/pkg/errors v0.9.1 // indirect
	github.com/pkg/profile v1.7.0 // indirect
	github.com/pmezard/go-difflib v1.0.0 // indirect
	github.com/power-devops/perfstat v0.0.0-20220216144756-c35f1ee13d7c // indirect
	github.com/prometheus/client_model v0.2.0 // indirect
	github.com/prometheus/common v0.37.0 // indirect
	github.com/prometheus/procfs v0.8.0 // indirect
	github.com/pseudomuto/protokit v0.2.0 // indirect
	github.com/rivo/uniseg v0.2.0 // indirect
	github.com/rogpeppe/go-internal v1.9.0 // indirect
	github.com/russross/blackfriday/v2 v2.1.0 // indirect
	github.com/sergi/go-diff v1.2.0 // indirect
	github.com/shopspring/decimal v1.2.0 // indirect
	github.com/spf13/afero v1.9.3 // indirect
	github.com/spf13/cast v1.5.0 // indirect
	github.com/spf13/jwalterweatherman v1.1.0 // indirect
	github.com/stretchr/objx v0.5.0 // indirect
	github.com/subosito/gotenv v1.4.2 // indirect
	github.com/tklauser/go-sysconf v0.3.10 // indirect
	github.com/tklauser/numcpus v0.5.0 // indirect
	github.com/toqueteos/webbrowser v1.2.0 // indirect
	github.com/trivago/tgo v1.0.7 // indirect
	github.com/ulikunitz/xz v0.5.11 // indirect
	github.com/xanzy/ssh-agent v0.3.1 // indirect
	github.com/yusufpapurcu/wmi v1.2.2 // indirect
	gitlab.com/digitalxero/go-conventional-commit v1.0.7 // indirect
	go.mongodb.org/mongo-driver v1.11.1 // indirect
	go.opentelemetry.io/otel v1.13.0 // indirect
	go.opentelemetry.io/otel/sdk v1.13.0 // indirect
	go.opentelemetry.io/otel/trace v1.13.0 // indirect
	go.uber.org/goleak v1.1.12 // indirect
	go.uber.org/multierr v1.9.0 // indirect
	go.uber.org/zap v1.24.0 // indirect
<<<<<<< HEAD
	golang.org/x/crypto v0.5.0 // indirect
	golang.org/x/mod v0.7.0 // indirect
	golang.org/x/net v0.5.0 // indirect
	golang.org/x/term v0.4.0 // indirect
	golang.org/x/text v0.6.0 // indirect
	golang.org/x/tools v0.5.0 // indirect
=======
	golang.org/x/crypto v0.6.0 // indirect
	golang.org/x/mod v0.8.0 // indirect
	golang.org/x/net v0.7.0 // indirect
	golang.org/x/sys v0.5.0 // indirect
	golang.org/x/term v0.5.0 // indirect
	golang.org/x/text v0.7.0 // indirect
	golang.org/x/tools v0.6.0 // indirect
>>>>>>> e4bcb8e9
	google.golang.org/genproto v0.0.0-20221227171554-f9683d7f8bef // indirect
	gopkg.in/alessio/shellescape.v1 v1.0.0-20170105083845-52074bc9df61 // indirect
	gopkg.in/ini.v1 v1.67.0 // indirect
	gopkg.in/tomb.v1 v1.0.0-20141024135613-dd632973f1e7 // indirect
	gopkg.in/warnings.v0 v0.1.2 // indirect
	gotest.tools/v3 v3.4.0 // indirect
)

replace github.com/nginx/agent/sdk/v2 => ./sdk<|MERGE_RESOLUTION|>--- conflicted
+++ resolved
@@ -47,7 +47,7 @@
 	github.com/prometheus/client_golang v1.13.0
 	github.com/pseudomuto/protoc-gen-doc v1.5.1
 	github.com/rs/cors v1.8.3
-	golang.org/x/sys v0.4.0
+	golang.org/x/sys v0.5.0
 	gopkg.in/yaml.v2 v2.4.0
 )
 
@@ -186,22 +186,12 @@
 	go.uber.org/goleak v1.1.12 // indirect
 	go.uber.org/multierr v1.9.0 // indirect
 	go.uber.org/zap v1.24.0 // indirect
-<<<<<<< HEAD
-	golang.org/x/crypto v0.5.0 // indirect
-	golang.org/x/mod v0.7.0 // indirect
-	golang.org/x/net v0.5.0 // indirect
-	golang.org/x/term v0.4.0 // indirect
-	golang.org/x/text v0.6.0 // indirect
-	golang.org/x/tools v0.5.0 // indirect
-=======
 	golang.org/x/crypto v0.6.0 // indirect
 	golang.org/x/mod v0.8.0 // indirect
 	golang.org/x/net v0.7.0 // indirect
-	golang.org/x/sys v0.5.0 // indirect
 	golang.org/x/term v0.5.0 // indirect
 	golang.org/x/text v0.7.0 // indirect
 	golang.org/x/tools v0.6.0 // indirect
->>>>>>> e4bcb8e9
 	google.golang.org/genproto v0.0.0-20221227171554-f9683d7f8bef // indirect
 	gopkg.in/alessio/shellescape.v1 v1.0.0-20170105083845-52074bc9df61 // indirect
 	gopkg.in/ini.v1 v1.67.0 // indirect
